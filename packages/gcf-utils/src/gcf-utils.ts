// Copyright 2019 Google LLC
//
// Licensed under the Apache License, Version 2.0 (the "License");
// you may not use this file except in compliance with the License.
// You may obtain a copy of the License at
//
//      http://www.apache.org/licenses/LICENSE-2.0
//
// Unless required by applicable law or agreed to in writing, software
// distributed under the License is distributed on an "AS IS" BASIS,
// WITHOUT WARRANTIES OR CONDITIONS OF ANY KIND, either express or implied.
// See the License for the specific language governing permissions and
// limitations under the License.
//
import {createProbot, Probot, ApplicationFunction, Options} from 'probot';
import {CloudTasksClient} from '@google-cloud/tasks';
import {Storage} from '@google-cloud/storage';
import * as KMS from '@google-cloud/kms';
import {readFileSync} from 'fs';
import {request} from 'gaxios';
import * as express from 'express';

const client = new CloudTasksClient();

interface Repos {
  repos: [
    {
      language: string;
      repo: string;
    }
  ];
}

interface Scheduled {
  repo?: string;
  message?: {[key: string]: string};
}

interface EnqueueTaskParams {
  body: string;
  signature: string;
  id: string;
  name: string;
}

export class GCFBootstrapper {
  probot?: Probot;

  async loadProbot(appFn: ApplicationFunction): Promise<Probot> {
    if (!this.probot) {
      const cfg = await this.getProbotConfig();
      this.probot = createProbot(cfg);
    }

    this.probot.load(appFn);

    return this.probot;
  }

  async getProbotConfig(): Promise<Options> {
    const storage = new Storage();
    const kmsclient = new KMS.KeyManagementServiceClient();

    const destFileName = '/tmp/creds.json';
    const bucketName = process.env.DRIFT_PRO_BUCKET || '';
    const srcFilename = process.env.GCF_SHORT_FUNCTION_NAME || '';

    const options = {
      destination: destFileName,
    };

    // Downloads the file
    await storage.bucket(bucketName).file(srcFilename).download(options);

    const contentsBuffer = readFileSync(destFileName);
    const name = kmsclient.cryptoKeyPath(
      process.env.PROJECT_ID || '',
      process.env.KEY_LOCATION || '',
      process.env.KEY_RING || '',
      process.env.GCF_SHORT_FUNCTION_NAME || ''
    );

    // Decrypts the file using the specified crypto key
    const [result] = await kmsclient.decrypt({
      name,
      ciphertext: contentsBuffer,
    });

    const config = JSON.parse(result.plaintext!.toString());
    return config as Options;
  }

  gcf(
    appFn: ApplicationFunction
  ): (request: express.Request, response: express.Response) => Promise<void> {
    return async (request: express.Request, response: express.Response) => {
      // Otherwise let's listen handle the payload
      this.probot = this.probot || (await this.loadProbot(appFn));

      // Determine incoming webhook event type
      const name =
        request.get('x-github-event') || request.get('X-GitHub-Event') || '';
      const id =
        request.get('x-github-delivery') ||
        request.get('X-GitHub-Delivery') ||
        '';
<<<<<<< HEAD
=======
      // TODO: add test to validate this signature is used on the initial
      // webhook from GitHub:
>>>>>>> 701ca2d7
      const signature =
        request.get('x-github-delivery') ||
        request.get('X-GitHub-Delivery') ||
        '';
      const taskId =
        request.get('X-CloudTasks-TaskName') ||
        request.get('x-cloudtasks-taskname') ||
        '';
      if (
        !taskId &&
        (name === 'schedule.repository' || name === 'pubsub.message')
      ) {
        // We have come in from a scheduler:
        // TODO: currently we assume that scheduled events walk all repos
        // managed by the client libraries team, it would be good to get more
        // clever and instead pull up a list of repos we're installed on by
        // installation ID:
        try {
          await this.handleScheduled(id, request, name, signature);
        } catch (err) {
          response.status(500).send({
            body: JSON.stringify({message: err}),
          });
          return;
        }
        response.send({
          statusCode: 200,
          body: JSON.stringify({message: 'Executed'}),
        });
      } else if (!taskId && name) {
        // We have come in from a GitHub webhook:
        try {
          await this.enqueueTask({
            id,
            name,
            signature,
            body: JSON.stringify(request.body),
          });
        } catch (err) {
          response.status(500).send({
            body: JSON.stringify({message: err}),
          });
          return;
        }
        response.send({
          statusCode: 200,
          body: JSON.stringify({message: 'Executed'}),
        });
        return;
      } else if (name) {
        // we have come in from our task:
        try {
          await this.probot.receive({
            name,
            id,
            payload: request.body,
          });
        } catch (err) {
          response.status(500).send({
            statusCode: 500,
            body: JSON.stringify({message: err.message}),
          });
          return;
        }
        response.send({
          statusCode: 200,
          body: JSON.stringify({message: 'Executed'}),
        });
      } else {
        response.sendStatus(400);
      }
    };
  }

  private async handleScheduled(
    id: string,
    req: express.Request,
    eventName: string,
    signature: string
  ) {
    let body = (Buffer.isBuffer(req.body)
      ? JSON.parse(req.body.toString('utf8'))
      : req.body) as Scheduled;
    // PubSub messages have their payload encoded in body.message.data
    // as a base64 blob.
    if (body.message && body.message.data) {
      body = JSON.parse(Buffer.from(body.message.data, 'base64').toString());
    }

    if (body.repo) {
      // Job was scheduled for a single repository:
      await this.scheduledToTask(body.repo, id, body, eventName, signature);
    } else {
      // Job should be run on all managed repositories:
      const url =
        'https://raw.githubusercontent.com/googleapis/sloth/master/repos.json';
      const res = await request<Repos>({url});
      const {repos} = res.data;
      for (const repo of repos) {
        await this.scheduledToTask(repo.repo, id, body, eventName, signature);
      }
    }
  }

  private async scheduledToTask(
    repoFullName: string,
    id: string,
    body: object,
    eventName: string,
    signature: string
  ) {
    // The payload from the scheduler is updated with additional information
    // providing context about the organization/repo that the event is
    // firing for.
    const [orgName, repoName] = repoFullName.split('/');
    const payload = Object.assign({}, body, {
      repository: {
        name: repoName,
        full_name: repoFullName,
      },
      organization: {
        login: orgName,
      },
    });
    try {
      await this.enqueueTask({
        id,
        name: eventName,
        signature,
        body: JSON.stringify(payload),
      });
    } catch (err) {
      console.warn(err.message);
    }
  }

  async enqueueTask(params: EnqueueTaskParams) {
    // Make a task here and return 200 as this is coming from GitHub
    const projectId = process.env.PROJECT_ID || '';
    const location = process.env.GCF_LOCATION || '';
    // queue name can contain only letters ([A-Za-z]), numbers ([0-9]), or hyphens (-):
    const queueName = (process.env.GCF_SHORT_FUNCTION_NAME || '').replace(
      /_/g,
      '-'
    );
    const queuePath = client.queuePath(projectId, location, queueName);
    // https://us-central1-repo-automation-bots.cloudfunctions.net/merge_on_green:
    const url = `https://${location}-${projectId}.cloudfunctions.net/${process.env.GCF_SHORT_FUNCTION_NAME}`;
    console.info(`scheduling task in queue ${queueName}`);
    if (params.body) {
      await client.createTask({
        parent: queuePath,
        task: {
          httpRequest: {
            httpMethod: 'POST',
            headers: {
              'X-GitHub-Event': params.name || '',
              'X-GitHub-Delivery': params.id || '',
              'X-Hub-Signature': params.signature || '',
              'Content-Type': 'application/json',
            },
            url,
            body: Buffer.from(params.body),
          },
        },
      });
    } else {
      await client.createTask({
        parent: queuePath,
        task: {
          httpRequest: {
            httpMethod: 'POST',
            headers: {
              'X-GitHub-Event': params.name || '',
              'X-GitHub-Delivery': params.id || '',
              'X-Hub-Signature': params.signature || '',
              'Content-Type': 'application/json',
            },
            url,
          },
        },
      });
    }
  }
}<|MERGE_RESOLUTION|>--- conflicted
+++ resolved
@@ -104,11 +104,8 @@
         request.get('x-github-delivery') ||
         request.get('X-GitHub-Delivery') ||
         '';
-<<<<<<< HEAD
-=======
       // TODO: add test to validate this signature is used on the initial
       // webhook from GitHub:
->>>>>>> 701ca2d7
       const signature =
         request.get('x-github-delivery') ||
         request.get('X-GitHub-Delivery') ||
